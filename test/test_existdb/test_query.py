#!/usr/bin/env python

from datetime import datetime
import unittest

from eulcore import xmlmap
from eulcore.existdb.db import ExistDB
from eulcore.existdb.exceptions import DoesNotExist
from eulcore.existdb.exceptions import ReturnedMultiple
from eulcore.existdb.query import QuerySet
from eulcore.existdb.query import Xquery
from test_existdb.test_db import EXISTDB_SERVER_URL
from test_existdb.test_db import EXISTDB_TEST_COLLECTION
from testcore import main

class QuerySubModel(xmlmap.XmlObject):
    subname = xmlmap.StringField("subname")
    ssc = xmlmap.NodeField('subsubclass', xmlmap.XmlObject)

class QueryTestModel(xmlmap.XmlObject):
    ROOT_NAMESPACES = {'ex' : 'http://example.com/'}
    id = xmlmap.StringField('@id')
    name = xmlmap.StringField('name')
    description = xmlmap.StringField('description')
    wnn = xmlmap.IntegerField('wacky_node_name')
    sub = xmlmap.NodeField("sub", QuerySubModel)
    or_field = xmlmap.StringField('name|description|@id')
    substring = xmlmap.StringField('substring(name, 1, 1)')
    nsfield = xmlmap.StringField('ex:field')

COLLECTION = EXISTDB_TEST_COLLECTION

FIXTURE_ONE = '''
    <root id="one" xmlns:ex='http://example.com/'>
        <name>one</name>
        <description>this one has one one
        </description>

        <wacky_node_name>42</wacky_node_name>
        <sub>
           <subname>la</subname>
        </sub>
        <ex:field>namespaced</ex:field>
    </root>
'''
FIXTURE_TWO = '''
    <root id="abc">
        <name>two</name>
        <description>this one only has two</description>
    </root>
'''
FIXTURE_THREE = '''
    <root id="xyz">
        <name>three</name>
        <description>third!</description>
    </root>
'''
FIXTURE_FOUR = '''
    <root id="def">
        <name>four</name>
        <description>this one contains "quote" and &amp;!</description>
    </root>
'''
NUM_FIXTURES = 4

def load_fixtures(db):
    db.createCollection(COLLECTION, True)

    db.load(FIXTURE_ONE, COLLECTION + '/f1.xml', True)
    db.load(FIXTURE_TWO, COLLECTION + '/f2.xml', True)
    db.load(FIXTURE_THREE, COLLECTION + '/f3.xml', True)
    db.load(FIXTURE_FOUR, COLLECTION + '/f4.xml', True)

class ExistQueryTest(unittest.TestCase):    

    def setUp(self):
        self.db = ExistDB(server_url=EXISTDB_SERVER_URL)
        load_fixtures(self.db)
        self.qs = QuerySet(using=self.db, xpath='/root', collection=COLLECTION, model=QueryTestModel)

    def tearDown(self):
        self.db.removeCollection(COLLECTION)

    def test_count(self):
        load_fixtures(self.db)
        self.assertEqual(NUM_FIXTURES, self.qs.count(), "queryset count returns number of fixtures")

    def test_getitem(self):                
        qs = self.qs.order_by('id')     # adding sort order to test reliably
        self.assertEqual("abc", qs[0].id)
        self.assertEqual("def", qs[1].id)
        self.assertEqual("one", qs[2].id)
        self.assertEqual("xyz", qs[3].id)

    def test_getitem_typeerror(self):
        self.assertRaises(TypeError, self.qs.__getitem__, "foo")

    def test_getitem_indexerror(self):
        self.assertRaises(IndexError, self.qs.__getitem__, -1)
        self.assertRaises(IndexError, self.qs.__getitem__, 23)

    def test_getslice(self):
        slice = self.qs.order_by('id')[0:2]
        self.assert_(isinstance(slice, QuerySet))
        self.assert_(isinstance(slice[0], QueryTestModel))        
        self.assertEqual(2, slice.count())
        self.assertEqual(2, len(slice))
        self.assertEqual('abc', slice[0].id)
        self.assertEqual('def', slice[1].id)
        self.assertRaises(IndexError, slice.__getitem__, 2)

        slice = self.qs.order_by('id')[1:3]
        self.assertEqual('def', slice[0].id)
        self.assertEqual('one', slice[1].id)

        slice = self.qs.order_by('id')[3:5]
        self.assertEqual(1, slice.count())
        self.assertEqual('xyz', slice[0].id)
        self.assertRaises(IndexError, slice.__getitem__, 1)

        # test slicing with unspecified bounds
        slice = self.qs.order_by('id')[:2]
        self.assertEqual(2, slice.count())
        self.assertEqual('def', slice[1].id)

        slice = self.qs.order_by('id')[1:]
        self.assertEqual(3, slice.count())
        self.assertEqual('one', slice[1].id)
        self.assertEqual('xyz', slice[2].id)

    def test_filter(self):
        fqs = self.qs.filter(contains="two")
        self.assertEqual(1, fqs.count(), "count returns 1 when filtered - contains 'two'")
        self.assertEqual("two", fqs[0].name, "name matches filter")
        self.assertEqual(NUM_FIXTURES, self.qs.count(), "main queryset remains unchanged by filter")

    def test_filter_field(self):
        fqs = self.qs.filter(name="one")
        self.assertEqual(1, fqs.count(), "count returns 1 when filtered on name = 'one' (got %s)"
                         % self.qs.count())
        self.assertEqual("one", fqs[0].name, "name matches filter")
        self.assertEqual(NUM_FIXTURES, self.qs.count(), "main queryset remains unchanged by filter")

    def test_filter_field_xpath(self):
        fqs = self.qs.filter(id="abc")
        self.assertEqual(1, fqs.count(), "count returns 1 when filtered on @id = 'abc' (got %s)"
                         % self.qs.count())
        self.assertEqual("two", fqs[0].name, "name returned is correct for id filter")
        self.assertEqual(NUM_FIXTURES, self.qs.count(), "main queryset remains unchanged by filter")

    def test_filter_field_contains(self):
        fqs = self.qs.filter(name__contains="o")
        self.assertEqual(3, fqs.count(),
                         "should get 3 matches for filter on name contains 'o' (got %s)" % fqs.count())
        self.assertEqual(NUM_FIXTURES, self.qs.count(), "main queryset remains unchanged by filter")

    def test_filter_field_contains_special(self):
        fqs = self.qs.filter(description__contains=' "quote" ')
        self.assertEqual(1, fqs.count(),
                         "should get 1 match for filter on desc contains ' \"quote\" ' (got %s)" % fqs.count())
        self.assertEqual(NUM_FIXTURES, self.qs.count(), "main queryset remains unchanged by filter")

        fqs = self.qs.filter(description__contains=' &!')
        self.assertEqual(1, fqs.count(),
                         "should get 1 match for filter on desc contains ' &!' (got %s)" % fqs.count())
        self.assertEqual(NUM_FIXTURES, self.qs.count(), "main queryset remains unchanged by filter")

    def test_filter_field_startswith(self):
        fqs = self.qs.filter(name__startswith="o")
        self.assertEqual(1, fqs.count(),
                         "should get 1 match for filter on name starts with 'o' (got %s)" % fqs.count())
        self.assertEqual(NUM_FIXTURES, self.qs.count(), "main queryset remains unchanged by filter")

    def test_filter_subobject_field(self):
        fqs = self.qs.filter(sub__subname="la")
        self.assertEqual(1, fqs.count(),
                         "should get 1 match for filter on sub_subname = 'la' (got %s)" % fqs.count())

    def test_filter_in(self):
        fqs = self.qs.filter(id__in=['abc','xyz', 'qrs'])
        self.assertEqual(2, fqs.count(),
            "should get 2 matches for filter on id in list (got %s)" % fqs.count())
        self.assertEqual(NUM_FIXTURES, self.qs.count(), "main queryset remains unchanged by filter")

        fqs = self.qs.filter(document_name__in=['f1.xml','f2.xml'])
        self.assertEqual(2, fqs.count(),
            "should get 2 matches for filter on document name in list (got %s)" % fqs.count())
        self.assertEqual(NUM_FIXTURES, self.qs.count(), "main queryset remains unchanged by filter")

        # filtering on a special field - should still be able to return/access it via only
        fqs = self.qs.filter(document_name__in=['f1.xml','f2.xml']).only('id',
            'document_name').order_by('document_name')
        self.assertEqual(2, fqs.count(),
            "should get 2 matches for filter on document name in list (got %s)" % fqs.count())
        self.assertEqual('f1.xml', fqs[0].document_name)

        fqs = self.qs.filter(document_name__in=['f1.xml','f2.xml']).also('id',
            'document_name').order_by('document_name')
        self.assertEqual(2, fqs.count(),
            "should get 2 matches for filter on document name in list (got %s)" % fqs.count())
        self.assertEqual('f1.xml', fqs[0].document_name)

    def test_or_filter(self):
        fqs = self.qs.or_filter(id='abc', name='four').only('id')
        self.assertEqual(2, fqs.count(),
            "should get 2 matches for OR filter on id='abc' or name='four' (got %s)" % fqs.count())
        ids = [obj.id for obj in fqs.all()]
        self.assert_('abc' in ids, 'id "abc" in list of ids when OR filter includes id="abc"')
        self.assert_('def' in ids, 'id "def" in list of ids when OR filter includes name="four')

    def test_get(self):
        result  = self.qs.get(contains="two")
        self.assert_(isinstance(result, QueryTestModel), "get() with contains returns single result")
        self.assertEqual(result.name, "two", "result returned by get() has correct data")
        self.assertEqual(NUM_FIXTURES, self.qs.count(), "main queryset remains unchanged by filter")

    def test_get_toomany(self):
        self.assertRaises(ReturnedMultiple, self.qs.get, contains="one")

    def test_get_nomatch(self):
        self.assertRaises(DoesNotExist, self.qs.get, contains="fifty-four")

    def test_get_byname(self):
        result  = self.qs.get(name="one")
        self.assert_(isinstance(result, QueryTestModel), "get() with contains returns single result")
        self.assertEqual(result.name, "one", "result returned by get() has correct data")
        self.assertEqual(NUM_FIXTURES, self.qs.count(), "main queryset remains unchanged by filter")
    
    def test_filter_get(self):        
        result = self.qs.filter(contains="one").filter(name="two").get()
        self.assert_(isinstance(result, QueryTestModel))
        self.assertEqual("two", result.name, "filtered get() returns correct data")
        self.assertEqual(NUM_FIXTURES, self.qs.count(), "main queryset remains unchanged by filter")

    def test_reset(self):
        self.qs.filter(contains="two")
        self.qs.reset()
        self.assertEqual(NUM_FIXTURES, self.qs.count(), "main queryset remains unchanged by filter")

    def test_order_by(self):
        # element
        fqs = self.qs.order_by('name')
        self.assertEqual('four', fqs[0].name)
        self.assertEqual('one', fqs[1].name)
        self.assertEqual('three', fqs[2].name)
        self.assertEqual('two', fqs[3].name)
        self.assert_('order by ' not in self.qs.query.getQuery(), "main queryset unchanged by order_by()")
        # attribute
        fqs = self.qs.order_by('id')
        self.assertEqual('abc', fqs[0].id)
        self.assertEqual('def', fqs[1].id)
        self.assertEqual('one', fqs[2].id)
        self.assertEqual('xyz', fqs[3].id)
        # reverse sorting
        fqs = self.qs.order_by('-name')
        self.assertEqual('four', fqs[3].name)
        self.assertEqual('two', fqs[0].name)
        fqs = self.qs.order_by('-id')
        self.assertEqual('abc', fqs[3].id)
        self.assertEqual('xyz', fqs[0].id)

    def test_only(self):        
        self.qs.only('name')
        self.assert_('element name {' not in self.qs.query.getQuery(), "main queryset unchanged by only()")
        
        fqs = self.qs.filter(id='one').only('name', 'id', 'sub', 'or_field')
        self.assert_(isinstance(fqs[0], QueryTestModel))	# actually a Partial type derived from this
        # attributes that should be present
        self.assertNotEqual(fqs[0].id, None)
        self.assertNotEqual(fqs[0].sub, None)
        self.assertNotEqual(fqs[0].sub.subname, None)
        self.assertNotEqual(fqs[0].or_field, None)
        # attribute not returned
        self.assertEqual(fqs[0].description, None)
        self.assertEqual('one', fqs[0].id)
        self.assertEqual('one', fqs[0].name)
        self.assertEqual('la', fqs[0].sub.subname)
        self.assertEqual('one', fqs[0].or_field)    # = name (first of ORed fields present)

        fqs = self.qs.filter(id='one').only('wnn')
        self.assertTrue(hasattr(fqs[0], "wnn"))
        self.assertEqual(42, fqs[0].wnn)

        # nested field return
        fqs = self.qs.filter(id='one').only('name', 'id', 'sub__subname')
        self.assertEqual('la', fqs[0].sub.subname)

        # xpath function return
        fqs = self.qs.filter(id='one').only('substring')
        self.assertEqual('o', fqs[0].substring)

        # sub-subclass
        fqs = self.qs.filter(id='one').only('sub__ssc')
        self.assert_(isinstance(fqs[0], QueryTestModel))

    def test_only_hash(self):
        fqs = self.qs.only('hash')
        # no filters, should return all 3 test objects
        for result in fqs:
            # each return object should have a 40-character SHA-1 hash checksum
            self.assertEqual(40, len(result.hash),
                             'xquery result should have 40-character checksum, got %s' % result.hash)
                
    def test_document_name(self):
        fqs = self.qs.filter(id='one').only('document_name')
        # document_name attribute should be present
        self.assertNotEqual(fqs[0].document_name, None)
        self.assertEqual(fqs[0].document_name, "f1.xml")

        fqs = self.qs.filter(id='one').also('document_name')
        self.assertNotEqual(fqs[0].document_name, None)
        self.assertEqual(fqs[0].document_name, "f1.xml")

    def test_collection_name(self):
        fqs = self.qs.filter(id='one').only('collection_name')
        self.assertEqual(fqs[0].collection_name, '/db' + COLLECTION)

        fqs = self.qs.filter(id='one').also('collection_name')
        self.assertEqual(fqs[0].collection_name, '/db' + COLLECTION)

    def test_only_lastmodified(self):
        fqs = self.qs.only('last_modified')
        # no filters, should return all 3 test objects
        for result in fqs:
            self.assert_(isinstance(result.last_modified, datetime))

    def test_iter(self):
        for q in self.qs:
            self.assert_(isinstance(q, QueryTestModel))

    def test_slice_iter(self):
        i = 0
        for q in self.qs[1:2]:
            i += 1
        self.assertEqual(1, i)

    def test_also(self):        
        class SubqueryTestModel(xmlmap.XmlObject):
            name = xmlmap.StringField('.')
            parent_id = xmlmap.StringField('parent::root/@id')

        qs = QuerySet(using=self.db, collection=COLLECTION, model=SubqueryTestModel, xpath='//name')
        name = qs.also('parent_id').get(name__exact='two')
        self.assertEqual('abc', name.parent_id,
                         "parent id set correctly when returning at name level with also parent_id specified; should be 'abc', got '"
                         + name.parent_id + "'")

    def test_also_subfield(self):
        class SubqueryTestModel(xmlmap.XmlObject):
            subname = xmlmap.StringField('subname')
            parent = xmlmap.NodeField('parent::root', QueryTestModel)      

        qs = QuerySet(using=self.db, collection=COLLECTION, model=SubqueryTestModel, xpath='//sub')
        name = qs.also('parent__id', 'parent__wnn').get(subname__exact='la')
        self.assertEqual('la', name.subname)
        self.assertEqual('one', name.parent.id)        
        self.assertEqual(42, name.parent.wnn)

    def test_getDocument(self):
        obj = self.qs.getDocument("f1.xml")
        self.assert_(isinstance(obj, QueryTestModel),
                     "object returned by getDocument is instance of QueryTestModel")
        self.assertEqual("one", obj.name)

    def test_distinct(self):
        qs = QuerySet(using=self.db, collection=COLLECTION, xpath='//name')
        vals = qs.distinct()
        self.assert_('one'  in vals)
        self.assert_('two' in vals)
        self.assert_('three' in vals)
        self.assert_('four' in vals)
        self.assert_('abc' not in vals)

    def test_namespaces(self):
        # filter on a field with a namespace
        fqs = self.qs.filter(nsfield='namespaced').all()
        self.assertEqual('namespaced', fqs[0].nsfield)

class ExistQueryTest__FullText(unittest.TestCase):
    # when full-text indexing is enabled, eXist must index files when they are loaded to the db
    # this makes tests *significantly* slower
    # any tests that require full-text queries should be here

    # sample lucene configuration for testing full-text queries
    FIXTURE_INDEX = '''
    <collection xmlns="http://exist-db.org/collection-config/1.0">
        <index>
            <lucene>
                <analyzer class="org.apache.lucene.analysis.standard.StandardAnalyzer"/>
                <text qname="description"/>
                <text qname="root"/>
            </lucene>
        </index>
    </collection>
    '''

    def setUp(self):
        self.db = ExistDB(server_url=EXISTDB_SERVER_URL)
        # create index for collection - should be applied to newly loaded files
        self.db.loadCollectionIndex(COLLECTION, self.FIXTURE_INDEX)

        load_fixtures(self.db)

        self.qs = QuerySet(using=self.db, xpath='/root',
                           collection=COLLECTION, model=QueryTestModel)

    def tearDown(self):
        self.db.removeCollection(COLLECTION)
        self.db.removeCollectionIndex(COLLECTION)

    def test_filter_fulltext_terms(self):
        fqs = self.qs.filter(description__fulltext_terms='only two')
        self.assertEqual(1, fqs.count(),
                         "should get 1 match for fulltext_terms search on = 'only two' (got %s)" % fqs.count())

    def test_filter_fulltext_options(self):
        qs = QuerySet(using=self.db, xpath='/root',
                    collection=COLLECTION, model=QueryTestModel,
                    fulltext_options={'default-operator': 'and'})
        # search for terms present in fixtures - but not both present in one doc
        fqs = qs.filter(description__fulltext_terms='only third')
        # for now, just confirm that the option is passed through to query
        self.assert_('<default-operator>and</default-operator>' in fqs.query.getQuery())
        # TODO: test this properly!
        # query options not supported in current version of eXist
        # self.assertEqual(0, fqs.count())

    def test_order_by__fulltext_score(self):
        fqs = self.qs.filter(description__fulltext_terms='one').order_by('-fulltext_score')
        self.assertEqual('one', fqs[0].name)    # one appears 3 times, should be first

    def test_only__fulltext_score(self):
        fqs = self.qs.filter(description__fulltext_terms='one').only('fulltext_score', 'name')
        self.assert_(isinstance(fqs[0], QueryTestModel))	# actually a Partial type derived from this
        # fulltext score attribute should be present
        self.assertNotEqual(fqs[0].fulltext_score, None)
        self.assert_(float(fqs[0].fulltext_score) > 0.5)    # full-text score should be a float

    def test_fulltext_highlight(self):
        fqs = self.qs.filter(description__fulltext_terms='only two')
        # result from fulltext search - by default, xml should have exist:match tags
        self.assert_('<exist:match' in fqs[0].serialize())

        fqs = self.qs.filter(description__fulltext_terms='only two', highlight=False)
        # with highlighting disabled, should not have exist:match tags
        self.assert_('<exist:match' not in fqs[0].serialize())

        # order of args in the same filter should not matter
        fqs = self.qs.filter(highlight=False, description__fulltext_terms='only two')
        # with highlighting disabled, should not have exist:match tags
        self.assert_('<exist:match' not in fqs[0].serialize())

        # separate filters should also work
        fqs = self.qs.filter(description__fulltext_terms='only two').filter(highlight=False)
        # with highlighting disabled, should not have exist:match tags
        self.assert_('<exist:match' not in fqs[0].serialize())


    def test_highlight(self):
        fqs = self.qs.filter(highlight='supercalifragilistic')
        self.assertEqual(4, fqs.count(),
                         "highlight filter returns all documents even though search term is not present")
            
        fqs = self.qs.filter(highlight='one').order_by('id')
        self.assert_('<exist:match' in fqs[0].serialize())

    def test_match_count(self):
        fqs = self.qs.filter(id='one', highlight='one').only('match_count')
        self.assertEqual(fqs[0].match_count, 4, "4 matched words should be found")



class XqueryTest(unittest.TestCase):

    def test_defaults(self):
        xq = Xquery()
        self.assertEquals('/node()', xq.getQuery())

    def test_xpath(self):
        xq = Xquery(xpath='/path/to/el')
        self.assertEquals('/path/to/el', xq.getQuery())

    def test_coll(self):
        xq = Xquery(collection='myExistColl')
        self.assertEquals('collection("/db/myExistColl")/node()', xq.getQuery())

        xq = Xquery(xpath='/root/el', collection='/coll/sub')
        self.assertEquals('collection("/db/coll/sub")/root/el', xq.getQuery())

    def test_sort(self):
        xq = Xquery(collection="mycoll")
        xq.xq_var = '$n'
        xq.sort('@id')
        self.assert_('order by $n/@id ascending' in xq.getQuery())
        self.assert_('collection("/db/mycoll")' in xq.getQuery())

        # prep_xpath function should clean up more complicated xpaths
        xq.sort('name|@id')
        self.assert_('order by $n/name|$n/@id' in xq.getQuery())

        # sort descending
        xq.sort('@id', ascending=False)
        self.assert_('order by $n/@id descending' in xq.getQuery())

    def test_filters(self):
        xq = Xquery(xpath='/el')
        xq.add_filter('.', 'contains', 'dog')
        self.assertEquals('/el[contains(., "dog")]', xq.getQuery())
        # filters are additive
        xq.add_filter('.', 'startswith', 'S')
        self.assertEquals('/el[contains(., "dog")][starts-with(., "S")]', xq.getQuery())

    def test_filters_fulltext(self):
        xq = Xquery(xpath='/el')
        xq.add_filter('.', 'fulltext_terms', 'dog')
        self.assertEquals('/el[ft:query(., "dog")]', xq.getQuery())

    def test_fulltext_options(self):
        # pass in options for a full-text query
        xq = Xquery(xpath='/el', fulltext_options={'default-operator': 'and'})
        xq.add_filter('.', 'fulltext_terms', 'dog')
        self.assert_('<default-operator>and</default-operator>' in xq.getQuery())
        self.assert_('/el[ft:query(., "dog", $ft_options)]', xq.getQuery())

    def test_filters_highlight(self):
        xq = Xquery(xpath='/el')
        xq.add_filter('.', 'highlight', 'dog star')
        self.assertEquals('/el[ft:query(., "dog star") or 1]', xq.getQuery())

    def test_filter_escaping(self):
        xq = Xquery(xpath='/el')
        xq.add_filter('.', 'contains', '"&')
        self.assertEquals('/el[contains(., """&amp;")]', xq.getQuery())

    def test_filter_in(self):
        xq = Xquery(xpath='/el')
        xq.add_filter('@id', 'in', ['a', 'b', 'c'])
        self.assertEquals('/el[contains(("a","b","c"), @id)]', xq.getQuery())

        # filter on a 'special' field - requires let & where statements
        xq = Xquery(xpath='/el')
        xq.add_filter('document_name', 'in', ['a.xml', 'b.xml'])
        self.assert_('let $document_name' in xq.getQuery())
        self.assert_('where contains(("a.xml","b.xml"), $document_name)' in xq.getQuery())

    def test_or_filters(self):
        xq = Xquery(xpath='/el')
        xq.add_filter('.', 'contains', 'dog', mode='OR')
        xq.add_filter('.', 'startswith', 'S', mode='OR')
        self.assertEquals('/el[contains(., "dog") or starts-with(., "S")]', xq.getQuery())
   
    def test_return_only(self):
        xq = Xquery(xpath='/el')
        xq.xq_var = '$n'
        xq.return_only({'myid':'@id', 'some_name':'name', 'first_letter':'substring(@n,1,1)'})
        xq_return = xq._constructReturn()
        self.assert_('return <el>' in xq_return)
        self.assert_('<field>{$n/@id}</field>' in xq_return)
        self.assert_('<field>{$n/name}</field>' in xq_return)
        self.assert_('<field>{substring($n/@n,1,1)}</field>' in xq_return)
        self.assert_('</el>' in xq_return)

        xq = Xquery(xpath='/some/el/notroot')
        xq.return_only({'id':'@id'})
        self.assert_('return <notroot>' in xq._constructReturn())

    def test_return_only__fulltext_score(self):
        xq = Xquery(xpath='/el')
        xq.xq_var = '$n'
        xq.return_only({'fulltext_score':''})
        self.assert_('let $fulltext_score := ft:score($n)' in xq.getQuery())
        self.assert_('<fulltext_score>{$fulltext_score}</fulltext_score>' in xq._constructReturn())

    def test_return_also(self):
        xq = Xquery(xpath='/el')
        xq.xq_var = '$n'
        xq.return_also({'myid':'@id', 'some_name':'name'})
        self.assert_('{$n}' in xq._constructReturn())
        self.assert_('<field>{$n/@id}</field>' in xq._constructReturn())

    def test_return_also__fulltext_score(self):
        xq = Xquery(xpath='/el')
        xq.xq_var = '$n'
        xq.return_also({'fulltext_score':''})
        self.assert_('let $fulltext_score := ft:score($n)' in xq.getQuery())
        self.assert_('<fulltext_score>{$fulltext_score}</fulltext_score>' in xq._constructReturn())

    def test_return_also__highlight(self):
        xq = Xquery(xpath='/el')
        xq.xq_var = '$n'
        xq.return_also({'fulltext_score':''})
        xq.add_filter('.', 'highlight', 'dog star')
        self.assert_('/el[ft:query(., "dog star") or 1]' in xq.getQuery())


    def test_set_limits(self):
        # subsequence with xpath
        xq = Xquery(xpath='/el')
        xq.xq_var = '$n'
        xq.set_limits(low=0, high=4)
        self.assertEqual('subsequence(/el, 1, 4)', xq.getQuery())
        # subsequence with FLWR query
        xq.return_only({'name':'name'})
        self.assert_('subsequence(\nfor $n in' in xq.getQuery())
        
        # additive limits
        xq = Xquery(xpath='/el')
        xq.set_limits(low=2, high=10)
        xq.set_limits(low=1, high=5)
        self.assertEqual('subsequence(/el, 4, 4)', xq.getQuery())

        # no high specified
        xq = Xquery(xpath='/el')
        xq.set_limits(low=10)
        self.assertEqual('subsequence(/el, 11, )', xq.getQuery())

        # no low
        xq = Xquery(xpath='/el')
        xq.set_limits(high=15)
        self.assertEqual('subsequence(/el, 1, 15)', xq.getQuery())

    def test_clear_limits(self):
        xq = Xquery(xpath='/el')
        xq.set_limits(low=2, high=5)
        xq.clear_limits()
        self.assertEqual('/el', xq.getQuery())

    def test_distinct(self):
        # distinct-values
        xq = Xquery(xpath='/el')
        xq.distinct()
        self.assertEqual('distinct-values(/el)', xq.getQuery())

    def test_prep_xpath(self):
        xq = Xquery()
        xq.xq_var = '$n'
        # handle attributes
        self.assertEqual('<field>{$n/@id}</field>', xq.prep_xpath('@id', return_field=True))
        self.assertEqual('<field>{$n/../@id}</field>', xq.prep_xpath('../@id', return_field=True))
        self.assertEqual('<field>{$n/parent::root/@id}</field>', xq.prep_xpath('parent::root/@id', return_field=True))
        # handle regular nodes
        self.assertEqual('<field>{$n/title}</field>', xq.prep_xpath('title', return_field=True))
        # function call - regular node
        self.assertEqual('substring($n/title,1,1)', xq.prep_xpath('substring(title,1,1)'))
        # function call - abbreviated step
        self.assertEqual('substring($n/.,1,1)', xq.prep_xpath('substring(.,1,1)'))

        # xpath with OR - absolute paths
        self.assertEqual('<field>{$n/name|$n/title}</field>', xq.prep_xpath('/name|/title', return_field=True))
        # xpath with OR - relative paths
        self.assertEqual('<field>{$n/name|$n/title}</field>', xq.prep_xpath('name|title', return_field=True))
        # xpath with OR - mixed absolute and relative paths
        self.assertEqual('<field>{$n/name|$n/title}</field>', xq.prep_xpath('/name|title', return_field=True))
        # multiple ORs
        self.assertEqual('<field>{$n/name|$n/title|$n/@year}</field>',
<<<<<<< HEAD
                         xq.prep_xpath('/name|/title|@year', return_field=True))

    def test_namespaces(self):
        xq = Xquery(xpath='/foo:el', namespaces={'foo': 'urn:foo#'})
        ns_declaration = '''declare namespace foo='urn:foo#';'''
        # xpath-only xquery should have namespace declaration
        self.assert_(ns_declaration in xq.getQuery())
        # full FLOWR xquery should also have declaration
        xq.return_only({'id':'@id'})
        self.assert_(ns_declaration in xq.getQuery())
=======
                xq.prep_xpath('/name|/title|@year', return_field=True))

        # .//node inside a function call
        self.assertEqual('<field>{normalize-space($n/.//name)}</field>',
                xq.prep_xpath('normalize-space($n/.//name)', return_field=True))

>>>>>>> 69297c63


if __name__ == '__main__':
    main()<|MERGE_RESOLUTION|>--- conflicted
+++ resolved
@@ -653,8 +653,11 @@
         self.assertEqual('<field>{$n/name|$n/title}</field>', xq.prep_xpath('/name|title', return_field=True))
         # multiple ORs
         self.assertEqual('<field>{$n/name|$n/title|$n/@year}</field>',
-<<<<<<< HEAD
                          xq.prep_xpath('/name|/title|@year', return_field=True))
+
+        # .//node inside a function call
+        self.assertEqual('<field>{normalize-space($n/.//name)}</field>',
+                xq.prep_xpath('normalize-space($n/.//name)', return_field=True))
 
     def test_namespaces(self):
         xq = Xquery(xpath='/foo:el', namespaces={'foo': 'urn:foo#'})
@@ -664,14 +667,6 @@
         # full FLOWR xquery should also have declaration
         xq.return_only({'id':'@id'})
         self.assert_(ns_declaration in xq.getQuery())
-=======
-                xq.prep_xpath('/name|/title|@year', return_field=True))
-
-        # .//node inside a function call
-        self.assertEqual('<field>{normalize-space($n/.//name)}</field>',
-                xq.prep_xpath('normalize-space($n/.//name)', return_field=True))
-
->>>>>>> 69297c63
 
 
 if __name__ == '__main__':
