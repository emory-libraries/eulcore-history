"""Provide a prettier, more Pythonic approach to eXist-db access.

This module provides :class:`QuerySet` modeled after `Django QuerySet`_
objects. It's not dependent on Django at all, but it aims to function as a
stand-in replacement in any context that expects one.

.. _Django QuerySet: http://docs.djangoproject.com/en/1.1/ref/models/querysets/

"""

import re
from eulcore.xmlmap import load_xmlobject_from_string
from eulcore.xmlmap.fields import StringField, DateField, NodeField, NodeListField
from eulcore.xmlmap.core import XmlObjectType
from eulcore.existdb.exceptions import DoesNotExist, ReturnedMultiple

__all__ = ['QuerySet', 'Xquery', 'PartialResultObject']

# TODO: update field info (currently only name/xpath?) passed to Query
# object to include field type (e.g., StringField, NodeField) so that we
# can handle Node and List field types more intelligently.
# Note that any changes in the return structure for NodeFields will
# most likely require a corresponding change in the _create_return_class function


class QuerySet(object):

    """Lazy eXist database lookup for a set of objects.

    :param model: the type of object to return from :meth:`__getitem__`. If
                  set, the resulting xml nodes will be wrapped in objects of
                  this type. Some methods, like :meth:`filter` and
                  :meth:`only` only make sense if this is set. While this
                  argument can be any callable object, it is typically a
                  subclass of :class:`~eulcore.xmlmap.XmlObject`.
    :param xpath: an XPath_ expression where this `QuerySet` will begin
                  filtering. Typically this is left out, beginning with an
                  unfiltered collection: Filtering is then added with
                  :meth:`filter`.
    :param using: The :class:`~eulcore.existdb.db.ExistDB` to query against.
    :param collection: If set, search only within a particular eXist-db
                       collection. Otherwise search all collections.
    :param xquery: Override the entire :class:`Xquery` object used for
                   internal query serialization. Most code will leave this
                   unset, which uses a default :class:`Xquery`.

    .. _XPath: http://www.w3.org/TR/xpath/

    """
    
    def __init__(self, model=None, xpath=None, using=None, collection=None, xquery=None):
        self.model = model     
        self._db = using

        if xquery:
            self.query = xquery
        else:
            self.query = Xquery(xpath=xpath, collection=collection)

        self._result_id = None
        self.partial_fields = {}
        self.additional_fields = {}
        self._count = None

    @property
    def result_id(self):
        """Return the cached server result id, executing the query first if
        it has not yet executed."""
        if self._result_id is None:
            self._runQuery()
        return self._result_id

    def count(self):
        """Return the cached query hit count, executing the query first if
        it has not yet executed."""
        # FIXME: need to test this - how does hits differ from count?
        if self._count is None:
            self._count = self._db.getHits(self.result_id)
        return self._count

    def queryTime(self):
        """Return the time (in milliseconds) it took for eXist to run the
        query, running the query first if it has not yet executed."""
        # cache summary? is this useful?
        summary = self._db.querySummary(self.result_id)
        return summary['queryTime']

    # FIXME: how do you get the count for the non-limited set?

    def _getCopy(self):
        """Get a clone of the current QuerySet for modification via
        :meth:`filter`, :meth:`order`, etc."""
        # copy current queryset - for modification via filter/order/etc
        copy = QuerySet(model=self.model, xquery=self.query.getCopy(), using=self._db)        
        copy.partial_fields = self.partial_fields.copy()
        copy.additional_fields = self.additional_fields.copy()
        return copy

    def filter(self, **kwargs):
        """Filter the QuerySet to return a subset of the documents.

        Arguments take the form ``lookuptype`` or ``field__lookuptype``,
        where ``field`` is the name of a field in the QuerySet's :attr:`model`
        and ``lookuptype`` is one of:

         * ``exact`` -- The field or object matches the argument value.
         * ``contains`` -- The field or object contains the argument value.
         * ``startswith`` -- The field or object starts with the argument
           value.
         * ``fulltext_terms`` -- the field or object contains any of the the argument
           terms anywhere in the full text; requires a properly configured lucene index.
           Recommend using fulltext_score for ordering, in return fields.

        Field may be in the format of field__subfield when field is an NodeField
        or NodeListField and subfield is a configured element on that object.

        Any number of these filter arguments may be passed. This method
        returns an updated copy of the QuerySet: It does not modify the
        original.

        """
        # possible future lookup types:
        #   gt/gte,lt/lte, endswith, range, date, isnull (?), regex (?)
        #   search (full-text search with full-text indexing - like contains but faster)

        qscopy = self._getCopy()
        
        for arg, value in kwargs.iteritems():
            fields, rest = _split_fielddef(arg, self.model)
            if rest and rest not in qscopy.query.available_filters:
                # there's leftover stuff and it's not a filter we recognize.
                # assume the entire arg is actually one big xpath.
                xpath = arg
                lookuptype = 'exact'
            else:
                # valid filter, or no filter at all
                xpath = _join_field_xpath(fields) or '.'
                lookuptype = rest or 'exact'

            qscopy.query.add_filter(xpath, lookuptype, value)
        # return copy query string so additional filters can be added or get() called
        return qscopy

    def order_by(self, field):
        """Order results returned according to a specified field

        :param field: the name (a string) of a field in the QuerySet's
                      :attr:`model`

        This method returns an updated copy of the QuerySet: It does not
        modify the original.

        """

        # TODO: allow multiple fields, ascending/descending
        xpath = _simple_fielddef_to_xpath(field, self.model) or field
        qscopy = self._getCopy()
        qscopy.query.sort(xpath)
        return qscopy

    def only(self, *fields):
        """Limit results to include only specified fields.

        :param fields: names of fields in the QuerySet's :attr:`model`

        This method returns an updated copy of the QuerySet: It does not
        modify the original. When results are returned from the updated
        copy, they will contain only the specified fields.

        Special fields available:
         * fulltext_score (should only be used in combination with fulltext search)
         * document_name
         * hash - generate and return a SHA-1 checksum of the root element being queried
         * last_modified - :class:`eulcore.xmlmap.fields.DateField` for the date
                the document the root element belongs to was last modified
        """
        field_objs = {}
        field_xpath = {}

        for f in fields:
            fieldlist, rest = _split_fielddef(f, self.model)
            if fieldlist and not rest:
                field_objs[f] = fieldlist
                field_xpath[f] = _join_field_xpath(fieldlist)
            else:
                field_objs[f] = f
                field_xpath[f] = f

        qscopy = self._getCopy()
        qscopy.partial_fields.update(field_objs)
        qscopy.query.return_only(field_xpath)
        return qscopy

    def also(self, *fields):
        """Return additional data in results.

        :param fields: names of fields in the QuerySet's :attr:`model`

        This method returns an updated copy of the QuerySet: It does not
        modify the original. When results are returned from the updated
        copy, they will contain the specified additional fields.

        For special fields available, see :meth:`only`.
        """
        field_objs = {}
        field_xpath = {}

        for f in fields:
            fieldlist, rest = _split_fielddef(f, self.model)
            if fieldlist and not rest:
                field_objs[f] = fieldlist
                field_xpath[f] = _join_field_xpath(fieldlist)
            else:
                field_objs[f] = f
                field_xpath[f] = f

        qscopy = self._getCopy()
        qscopy.additional_fields.update(field_objs)
        qscopy.query.return_also(field_xpath)
        return qscopy

    def distinct(self):
        """Return distinct results.
        
        This method returns an updated copy of the QuerySet: It does not
        modify the original. When results are returned from the updated
        copy, they will contain only distinct results.

        """
        qscopy = self._getCopy()
        qscopy.query.distinct()
        return qscopy

    def all(self):
        """Return all results.

        This method returns an identical copy of the QuerySet.
        
        """
        return self._getCopy()

    # exclude?

    def reset(self):
        """Reset filters and cached results on the QuerySet.

        This modifies the current query set, removing all filters, and
        resetting cached results."""
        self.query.clear_filters()        
        # if a query has been made to eXist - release result & reset result id
        if self._result_id is not None:
            self.db.releaseQueryResult(self._result_id)
            self._result_id = None
            self._count = None          # clear any count based on this result set

    def get(self, **kwargs):
        """Get a single result identified by filter arguments.

        Takes any number of :meth:`filter` arguments. Unlike :meth:`filter`,
        though, this method returns exactly one item. If the filter
        expressions match no items, or if they match more than one, this
        method throws an exception.

        """

        fqs = self.filter(**kwargs)
        if fqs.count() == 1:
            return fqs[0]
        # NOTE: behaves like django - throws a DoesNotExist or a MultipleObjectsReturned
        elif fqs.count() == 0:
            raise DoesNotExist("no match found with params %s" % kwargs)
        else:
            raise ReturnedMultiple("returned %s with params %s" % (fqs.count(), kwargs))

    def __getitem__(self, k):
        """Return a single result or slice of results from the query."""        
        if not isinstance(k, (slice, int, long)):
           raise TypeError

        if isinstance(k, slice):
            qs = self._getCopy()
            qs.query.set_limits(low=k.start, high=k.stop)            
            return qs

        # check that index is in range
        # for now, not handling any fancy python indexing
        if k < 0 or k >= self.count():
            raise IndexError
       
        item = self._db.retrieve(self.result_id, k)
        if self.model is None or self.query._distinct:
            return item.data

        return_type = self.model
        
        # if there are additional/partial fields that need to override defined fields,
        # define a new class derived from the XmlObject model and map those fields
        if self.partial_fields:
            return_type = _create_return_class(self.model, self.partial_fields)
        elif self.additional_fields:
            return_type = _create_return_class(self.model, self.additional_fields)

        obj = load_xmlobject_from_string(item.data, return_type)
        # make queryTime method available when retrieving a single item
        setattr(obj, 'queryTime', self.queryTime)
        return obj

    def __iter__(self):
        """Iterate through available results."""
        # rudimentary iterator (django queryset one much more complicated...)
        for i in range(self.count()):
            yield self[i]

    def _runQuery(self):
        """Execute the currently configured query."""
#        print "DEBUG: exist query:\n", self.query.getQuery()
        self._result_id = self._db.executeQuery(self.query.getQuery())

    def getDocument(self, docname):
        """Get a single document from the server by filename."""
        data = self._db.getDocument('/'.join([self.query.collection, docname]))
        # getDocument returns unicode instead of string-- need to decode before handing off to parseString
        return load_xmlobject_from_string(data.encode('utf_8'), self.model)

    

def _create_return_class(baseclass, override_fields, xpath_prefix=None):
    """
    Define a new return class which extends the specified baseclass and
    overrides the specified fields.

    :param baseclass: the baseclass to be extended; expected to be an instance of XmlObject
    :param override_fields: dictionary of field, list of nodefields - in the format of partial_fields
    	or additional_fields, as genreated by QuerySet.only or QuerySet.also
    :param xpath_prefix: optional, should only be used when recursing.  By default, the xpath
    	for a constructed node is assumed to be the same as the field name; for sub-object fields,
        this parameter is used to pass the prefix in for creating the sub-object class.
    """

    # NOTE: this class is tested indirectly via the QuerySet also and only functions,
    # but it is *not* tested directly.    
    
    classname = "Partial%s" % baseclass.__name__
    class_fields = {}

    # collect names of subobjects, with information needed to create additional return classes 
    subclasses = {}
    subclass_fields = {}
    for name, fields in override_fields.iteritems():
        # nested object fields are indicated by basename__subname
        if '__' in name:
            basename, remainder = name.split('__', 1)
            subclasses[basename] = fields[0]	# list of field types - first type is basename
            if basename not in subclass_fields:
                subclass_fields[basename] = {}
            subclass_fields[basename][remainder] = fields[1:]
            
        else:
            # field with the same type as the original model field, but with xpath of the variable
            # name, to match how additional field results are constructed by Xquery object
            if name == 'last_modified':     # special case field
                field_type = DateField
            elif fields is None or isinstance(fields, basestring):
                field_type = StringField	# handle special cases like fulltext score
            else:
                field_type = type(fields[-1])
            
            xpath = name
            if xpath_prefix:
                xpath = "__".join((xpath_prefix, name))
            #TODO: create a clone function for nodefield that takes an xpath
            # (this should make field-type instantiation more reliable and flexible)
            if isinstance(fields[-1], NodeField) or isinstance(fields[-1], NodeListField):
                class_fields[name] = field_type(xpath, fields[-1]._get_node_class())
            else:
                class_fields[name] = field_type(xpath)

    # create subclasses and add to current class fields
    for subclass_name, nodefield in subclasses.iteritems():
        # create a new class derived from the configured nodefield class, with subclass fields
        prefix = subclass_name
        if xpath_prefix:
            prefix = "__".join((xpath_prefix, prefix))
        # new subclass type
        subclass = _create_return_class(nodefield._get_node_class(), subclass_fields[subclass_name],
                                        xpath_prefix=prefix)
        # field type (e.g. NodeField or NodeListField), to be instanced as new subclass
        class_fields[subclass_name] = type(nodefield)(".", subclass) 
    
    # create the new class and set it as the return type to be initialized
    return XmlObjectType(classname, (baseclass,), class_fields)

def _quote_as_string_literal(s):
    return '"' + s.replace('"', '""').replace('&', '&amp;') + '"'

class Xquery(object):
    """
    xpath/xquery object
    """

    xpath = '/node()'       # default generic xpath
    xq_var = '$n'           # xquery variable to use when constructing flowr query
    available_filters = ['contains', 'startswith', 'exact', 'fulltext_terms']

    def __init__(self, xpath=None, collection=None):
        if xpath is not None:
            self.xpath = xpath

        self.collection = collection
        self.filters = []
        self.order_by = None
        self.return_fields = {}
        self.additional_return_fields = {}
        self.start = 0
        self.end = None
        self._distinct = False

    def __str__(self):
        return self.getQuery()

    def getCopy(self):
        xq = Xquery(xpath=self.xpath, collection=self.collection)
        xq.filters += self.filters
        xq.order_by = self.order_by
        xq._distinct = self._distinct
        # return *copies* of dictionaries, not references to the ones in this object!
        xq.return_fields = self.return_fields.copy()
        xq.additional_return_fields = self.additional_return_fields.copy()
        return xq

    def getQuery(self):
        """
        Generate and return xquery based on configured filters, sorting, return fields.
        Returns xpath or FLOWR XQuery if required based on sorting and return
        """
        xpath_parts = []

        if self.collection is not None:
            xpath_collection = 'collection("/db/' + self.collection.lstrip('/') + '")'
            xpath_parts.append(xpath_collection)

        # if top-level path has multiple parts, add collection to each
        # FIXME: this could be unreliable; there should be a better way to handle this...
        if '|/' in self.xpath:
            xpath = self.xpath.replace("|/", "|%s/" % xpath_collection)
            xpath_parts.append(xpath)
        else:
            xpath_parts.append(self.xpath)
        xpath_parts += [ '[%s]' % (f,) for f in self.filters ]

        xpath = ''.join(xpath_parts)
        # requires FLOWR instead of just XQuery  (sort, customized return, etc.)
        if self.order_by or self.return_fields or self.additional_return_fields:
            # NOTE: use constructed xpath, with collection (if any)
            flowr_for = 'for %s in %s' % (self.xq_var, xpath)

            let = []
            if 'fulltext_score' == self.order_by or 'fulltext_score' in self.return_fields \
                or 'fulltext_score' in self.additional_return_fields:
                let.append('let $fulltext_score := ft:score(%s)' % self.xq_var)
            if 'hash' in self.return_fields or 'hash' in self.additional_return_fields:
                let.append('let $hash := util:hash(%s, "SHA-1")' % self.xq_var)
            flowr_let = '\n'.join(let)
            
            # for now, assume sort relative to root element
            if self.order_by:
                if self.order_by == 'fulltext_score':
                    order_field = '$fulltext_score descending'    # assume highest to lowest when ordering by relevance
                else:
                    order_field = '%s/%s' % (self.xq_var, self.prep_xpath(self.order_by).lstrip('/'))
                flowr_order = 'order by %s' % order_field
            else:
                flowr_order = ''
            flowr_where = ''
            flowr_return = self._constructReturn()
            query = '\n'.join([flowr_for, flowr_let, flowr_order, flowr_where, flowr_return])
        else:
            # if FLOWR is not required, just use plain xpath
            query = xpath

        if self._distinct:
            query = "distinct-values(%s)" % (query,)

        # if either start or end is specified, only retrieve the specified set of results
        # limits need to be done after any sorting or filtering, so subsequencing entire query
        if self.start or self.end is not None:
            # subsequence takes nodeset, starting position, number of records to return
            # note: xquery starts counting at 1 instead of 0
            if self.end is None:
                end = ''                            # no limit
            else:
                end = self.end - self.start         # number to return
            query = "subsequence(%s, %i, %s)" % (query, self.start + 1, end)

        return query

    def sort(self, field):
        "Add ordering to xquery; sort field assumed relative to base xpath"
        # todo: multiple sort fields; asc/desc?
        self.order_by = field

    def distinct(self):
        self._distinct = True

    def add_filter(self, xpath, type, value):
        """
        Add a filter to the xpath.  Takes xpath, type of filter, and value.
        Filter types currently implemented:
         * contains
         * startswith
         * exact
         * fulltext_terms - full-text query; requires lucene index configured in exist

        """
        # possibilities to be added:
        #   gt/gte,lt/lte, endswith, range, date, isnull (?), regex (?)
        #   search (full-text search with full-text indexing - like contains but faster)

        if type not in self.available_filters:
            raise TypeError(repr(type) + ' is not a supported filter type')
        
        if type == 'contains':
            filter = 'contains(%s, %s)' % (xpath, _quote_as_string_literal(value))
        if type == 'startswith':
            filter = 'starts-with(%s, %s)' % (xpath, _quote_as_string_literal(value))
        if type == 'exact':
            filter = '%s = %s' % (xpath, _quote_as_string_literal(value))
        if type == 'fulltext_terms':
            filter = 'ft:query(%s, %s)' % (xpath, _quote_as_string_literal(value))
        self.filters.append(filter)


    def return_only(self, fields):
        "Only return the specified fields.  fields should be a dictionary of return name -> xpath"
        self.return_fields.update(fields)

    def return_also(self, fields):
        """Return additional specified fields.  fields should be a dictionary of return name -> xpath.
           Not compatible with return_only."""
        self.additional_return_fields.update(fields)

    def _constructReturn(self):
        """Construct the return portion of a FLOWR xquery."""
        # return element - use last node of base xpath
        return_el = self.xpath.split('/')[-1].strip('@')
        if return_el == 'node()':       # FIXME: other () expressions?
            return_el = 'node'

        if self.return_fields or self.additional_return_fields:
            # returns for only/also fields are constructed almost exactly the same
            if self.return_fields:
                rblocks = []
            elif self.additional_return_fields:
                # return everything under matched node - all attributes, all nodes
                rblocks = ["%s/@*" % self.xq_var, "%s/node()" % self.xq_var]
                
            fields = dict(self.return_fields, **self.additional_return_fields)
            for name, xpath in fields.iteritems():
                # special cases
                if name == 'fulltext_score':
                    rblocks.append('element %s {$fulltext_score}' % name)
                elif name == "document_name":
                    rblocks.append('element %s {util:document-name(%s)}' % (name, self.xq_var))
                elif name == "collection_name":
                    rblocks.append('element %s {util:collection-name(%s)}' % (name, self.xq_var))
                elif name == 'hash':
                    rblocks.append('element %s {$hash}' % name)
<<<<<<< HEAD
=======
                elif name == 'last_modified':
                    rblocks.append('element %s {xmldb:last-modified(util:collection-name(%s), util:document-name(%s))}' \
                            % (name, self.xq_var, self.xq_var))
>>>>>>> 19759ab4
                else:
                    if re.search('@[^/,]+$', xpath):     # last element in path is an attribute node
                        # returning attributes as elements to avoid attribute conflict
                        xpath = "string(%s)" % xpath        # put contents of attribute in constructed element
                    elif '(' not in xpath:          # do not add node() if xpath contains a function (likely to breaks things)
                        # note: using node() so element *contents* will be in named element instead of nesting elements
                        xpath = "%s/node()" % xpath
                    xpath = self.prep_xpath(xpath)                    
                    # define element, e.g. element id {$n/title/node()} or {$n/string(@id)}
                    rblocks.append('element %s {%s/%s}' % (name, self.xq_var, xpath))
            r = 'return <%s>\n {' % (return_el)  + ',\n '.join(rblocks) + '\n} </%s>' % (return_el)
        else:
            r = 'return %s' % self.xq_var
        return r

    def clear_filters(self):
        self.filters = []

    def set_limits(self, low=None, high=None):
        """
        Adjusts the limits on the results to be retrieved.

        Any limits passed in here are applied relative to the existing
        constraints. So low is added to the current low value and both will be
        clamped to any existing high value.
        """
        # based on set_limits from django.db.models.sql.query
        if high is not None:
            if self.end is not None:
                self.end = min(self.end, self.start + high)
            else:
                self.end = (self.start or 0) + high
        if low is not None:
            if self.end is not None:
                self.start = min(self.end, self.start + low)
            else:
                self.start = (self.start or 0) + low

    def clear_limits(self):
        "Clear any existing limits"
        self.start = 0
        self.end = None

    def prep_xpath(self, xpath):
        # common xpath clean-up before handing off to exist
        # FIXME: this will break on /foo[bar="|./"]
        # FIXME: move return field xpath manip here?  perhaps add param to set type of xpath?

        # mutiple nodes |ed together- fix context issuse by replacing . with xq variable
        if '|./' in xpath:
            xpath  = xpath.replace("|./", "|%s/" % self.xq_var)
        return xpath



# some helpers for handling '__'-separated field names:

def _simple_fielddef_to_xpath(fielddef, cls):
    """Convert a foo__bar__baz field definition to the XPath to that node"""
    fields, rest = _split_fielddef(fielddef, cls)
    if fields and not rest:
        return _join_field_xpath(fields)

def _split_fielddef(fielddef, cls):
    """Split a field definition into a list of field objects and any
    leftover bits."""
    field_parts = []

    while fielddef and cls:
        field_name, rest = _extract_fieldpart(fielddef)
        field = cls._fields.get(field_name, None)
        if field is None:
            # the field_name was invalid. leave it in fielddef as remainder
            break

        fielddef = rest
        field_parts.append(field)
        cls = getattr(field, 'node_class', None)

        # if no node_class then keep the field, but everything else is
        # remainder.

    return field_parts, fielddef

def _extract_fieldpart(s):
    """Split a field definition into exactly two __-separated parts. If
    there are no __ in the field definition, leave the second part empty."""
    idx = s.find('__')
    if idx < 0:
        return s, ''
    else:
        return s[:idx], s[idx+2:]

def _join_field_xpath(fields):
    return '/'.join(f.xpath for f in fields)<|MERGE_RESOLUTION|>--- conflicted
+++ resolved
@@ -565,12 +565,9 @@
                     rblocks.append('element %s {util:collection-name(%s)}' % (name, self.xq_var))
                 elif name == 'hash':
                     rblocks.append('element %s {$hash}' % name)
-<<<<<<< HEAD
-=======
                 elif name == 'last_modified':
                     rblocks.append('element %s {xmldb:last-modified(util:collection-name(%s), util:document-name(%s))}' \
                             % (name, self.xq_var, self.xq_var))
->>>>>>> 19759ab4
                 else:
                     if re.search('@[^/,]+$', xpath):     # last element in path is an attribute node
                         # returning attributes as elements to avoid attribute conflict
