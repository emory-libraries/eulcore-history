--- conflicted
+++ resolved
@@ -115,7 +115,6 @@
         return type(pid, self.fedora_root, self.username, self.password)
 
     def find_objects(self, type=None, chunksize=None, **kwargs):
-<<<<<<< HEAD
         """
         Find objects in Fedora.  Find query should be generated via keyword args,
         based on the fields in Fedora documentation.  Find query currently uses
@@ -129,12 +128,10 @@
         :param chunksize: number of objects to return at a time
         :rtype: generator for list of objects
         """
-=======
->>>>>>> b49b2eac
         type = type or DigitalObject
 
         # FIXME: query production here is frankly sketchy
-        query = ' '.join([ '%s~%s' % (k, v) for k, v in kwargs.iteritems() ])        
+        query = ' '.join([ '%s~%s' % (k, v) for k, v in kwargs.iteritems() ])
         read = parse_xml_obj(add_auth(read_uri, self.username, self.password),
                              SearchResults)
 
@@ -276,7 +273,6 @@
         return REST_API(self.fedora_root, self.username, self.password)
 
     def get_datastream(self, ds_name, read=None):
-<<<<<<< HEAD
         """
         Retrieve one of this object's datastreams from fedora.
 
@@ -287,8 +283,6 @@
         :rtype: string
         """
         # TODO: fill out info on read param and return type
-=======
->>>>>>> b49b2eac
         # todo: error handling when attempting to get non-existent datastream
         return self.api_a_lite.getDatastreamDissemination(self.pid, ds_name, read)
 
@@ -319,14 +313,11 @@
         return dict([ (ds.dsid, ds) for ds in dsobj.datastreams ])
 
     def get_relationships(self):
-<<<<<<< HEAD
         """
         Get the relationships for this object from RELS-EXT.
 
         :rtype: :class:`rdflib.ConjunctiveGraph`
         """
-=======
->>>>>>> b49b2eac
         # FIXME: gets a 404 if object does not have RELS-EXT; throw an exception for this?
         read = parse_rdf(add_auth(read_uri, self.username, self.password))
         return self.get_datastream('RELS-EXT', read)
@@ -361,7 +352,6 @@
         return self.api_m.addRelationship(self.pid, rel_uri, object, obj_is_literal, **extra_headers)
 
     def has_model(self, model):
-<<<<<<< HEAD
         """
         Check if this object subscribes to the specified content model.
 
@@ -369,8 +359,6 @@
                     (currently only accepted in info:fedora/foo:### format)
         :rtype: boolean
         """
-=======
->>>>>>> b49b2eac
         # TODO:
         # - return false if object does not have a RELS-EXT datastream
         # - accept DigitalObject for model?
@@ -381,6 +369,7 @@
 
 # make it easy to access a DigitalObject as other types if it has the
 # appropriate cmodel info.
+# currently unused - not officially released
 class ObjectTypeDescriptor(object):
     def __init__(self, model, objtype):
         self.model = model
@@ -396,6 +385,8 @@
 # fedora apis
 
 class RequestContextManager(object):
+    # used by HTTP_API_Base to close http connections automatically and
+    # ease connection creation
     def __init__(self, method, url, body=None, headers=None):
         self.method = method
         self.url = url
@@ -457,7 +448,6 @@
 
 
 class REST_API(HTTP_API_Base):
-<<<<<<< HEAD
     """
        Python object for accessing `Fedora's REST API <http://fedora-commons.org/confluence/display/FCR30/REST+API>`_.
     """
@@ -472,9 +462,6 @@
         :param read: optional reader function; defaults to :meth:`read_uri`
         :rtype: string
         """
-=======
-    def findObjects(self, query, pid=True,  chunksize=None, session_token=None, read=None):
->>>>>>> b49b2eac
         http_args = {
             'query': query,
             'resultFormat': 'xml',
@@ -569,7 +556,6 @@
             pass
 
     def getObjectXML(self, pid, read=None):
-<<<<<<< HEAD
         """
            Return the entire xml for the specified object.
 
@@ -577,9 +563,6 @@
            :param read: optional. alternate reader
            :rtype: string xml content of entire object
         """
-=======
-        # return the entire xml for the specified object
->>>>>>> b49b2eac
         return self.read_relative_uri('objects/%s/objectXML' % (pid,), read)
 
 
