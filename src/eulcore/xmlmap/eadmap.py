--- conflicted
+++ resolved
@@ -38,11 +38,7 @@
 
 class Section(_EadBase):
     """Generic EAD section.  Currently only has mappings for head, paragraph, and note."""
-<<<<<<< HEAD
-    head   = xmlmap.StringField("e:head")
-=======
-    head   = xmlmap.NodeField("head", xmlmap.XmlObject)
->>>>>>> 67855c43
+    head   = xmlmap.NodeField("e:head", xmlmap.XmlObject)
     "heading - `head`"
     content = xmlmap.NodeListField("e:p", xmlmap.XmlObject)       # ??
     "list of paragraphs - `p`"
