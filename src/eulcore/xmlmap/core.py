--- conflicted
+++ resolved
@@ -1,12 +1,3 @@
-<<<<<<< HEAD
-from Ft.Lib import Uri
-from Ft.Xml.Domlette import CanonicalPrint, NonvalidatingReader, \
-                            PrettyPrint, ValidatingReader, \
-                            implementation as DomImplementation
-from Ft.Xml.XPath.Context import Context
-from Ft.Xml.Xslt import Processor
-=======
->>>>>>> 19759ab4
 import cStringIO
 from lxml import etree
 from lxml.builder import ElementMaker
@@ -235,19 +226,10 @@
         else:
             string_mode = False
 
-<<<<<<< HEAD
-        # NOTE: using CanonicalPrint to keep namespace declarations, etc. where they are in the original xml
-        if pretty:
-            PrettyPrint(self.dom_node, stream=stream)
-        else:
-            CanonicalPrint(self.dom_node, stream=stream)
-        
-=======
         # NOTE: etree c14n doesn't seem to like fedora info: URIs
         #self.node.getroottree().write_c14n(stream)
         stream.write(etree.tostring(self.node.getroottree(), encoding='UTF-8', pretty_print=pretty))
 
->>>>>>> 19759ab4
         if string_mode:
             data = stream.getvalue()
             stream.close()
